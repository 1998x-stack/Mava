--- conflicted
+++ resolved
@@ -92,17 +92,9 @@
         network_factory=network_factory,
         logger_factory=logger_factory,
         num_executors=1,
-<<<<<<< HEAD
-        exploration_scheduler_fn=LinearExplorationScheduler,
-        epsilon_min=0.05,
-        epsilon_decay=1e-4,
-        max_replay_size=500_000,
-=======
         exploration_scheduler_fn=LinearExplorationScheduler(
             epsilon_start=1.0, epsilon_min=0.05, epsilon_decay=1e-4
         ),
-        importance_sampling_exponent=0.2,
->>>>>>> 6ef477e9
         optimizer=snt.optimizers.Adam(learning_rate=1e-4),
         checkpoint_subpath=checkpoint_dir,
     ).build()
