# python3
# Copyright 2021 InstaDeep Ltd. All rights reserved.
#
# Licensed under the Apache License, Version 2.0 (the "License");
# you may not use this file except in compliance with the License.
# You may obtain a copy of the License at
#
#     http://www.apache.org/licenses/LICENSE-2.0
#
# Unless required by applicable law or agreed to in writing, software
# distributed under the License is distributed on an "AS IS" BASIS,
# WITHOUT WARRANTIES OR CONDITIONS OF ANY KIND, either express or implied.
# See the License for the specific language governing permissions and
# limitations under the License.

"""Commonly used centralised architectures for multi-agent RL systems"""

import copy
from typing import Dict, Tuple

import sonnet as snt
import tensorflow as tf
from acme import specs as acme_specs

from mava import specs as mava_specs
from mava.components.tf.architectures.decentralised import (
    DecentralisedPolicyActor,
    DecentralisedQValueActorCritic,
)


class StateBasedPolicyActor(DecentralisedPolicyActor):
    """Multi-agent actor architecture using
    environment state information."""

    def __init__(
        self,
        environment_spec: mava_specs.MAEnvironmentSpec,
        observation_networks: Dict[str, snt.Module],
        policy_networks: Dict[str, snt.Module],
<<<<<<< HEAD
        agent_net_config: Dict[str, str],
=======
        agent_net_keys: Dict[str, str],
>>>>>>> e57a3f43
    ):
        super().__init__(
            environment_spec=environment_spec,
            observation_networks=observation_networks,
            policy_networks=policy_networks,
<<<<<<< HEAD
            agent_net_config=agent_net_config,
=======
            agent_net_keys=agent_net_keys,
>>>>>>> e57a3f43
        )

    def _get_actor_specs(
        self,
    ) -> Dict[str, acme_specs.Array]:
        obs_specs_per_type: Dict[str, acme_specs.Array] = {}

        agents_by_type = self._env_spec.get_agents_by_type()

        for agent_type, agents in agents_by_type.items():
            actor_state_shape = self._env_spec.get_extra_specs()["s_t"].shape
            obs_specs_per_type[agent_type] = tf.TensorSpec(
                shape=actor_state_shape,
                dtype=tf.dtypes.float32,
            )

        actor_obs_specs = {}
        for agent_key in self._agents:
<<<<<<< HEAD
            agent_net_key = self._agent_net_config[agent_key]
=======
            agent_net_key = self._agent_net_keys[agent_key]
>>>>>>> e57a3f43
            # Get observation spec for actor.
            actor_obs_specs[agent_key] = obs_specs_per_type[agent_net_key]
        return actor_obs_specs


class StateBasedQValueCritic(DecentralisedQValueActorCritic):
    """Multi-agent actor critic architecture with a critic using
    environment state information."""

    def __init__(
        self,
        environment_spec: mava_specs.MAEnvironmentSpec,
        observation_networks: Dict[str, snt.Module],
        policy_networks: Dict[str, snt.Module],
        critic_networks: Dict[str, snt.Module],
<<<<<<< HEAD
        agent_net_config: Dict[str, str],
=======
        agent_net_keys: Dict[str, str],
>>>>>>> e57a3f43
    ):
        super().__init__(
            environment_spec=environment_spec,
            observation_networks=observation_networks,
            policy_networks=policy_networks,
            critic_networks=critic_networks,
<<<<<<< HEAD
            agent_net_config=agent_net_config,
=======
            agent_net_keys=agent_net_keys,
>>>>>>> e57a3f43
        )

    def _get_critic_specs(
        self,
    ) -> Tuple[Dict[str, acme_specs.Array], Dict[str, acme_specs.Array]]:
        action_specs_per_type: Dict[str, acme_specs.Array] = {}

        agents_by_type = self._env_spec.get_agents_by_type()

        # Create one critic per agent. Each critic gets
        # absolute state information of the environment.
        critic_state_shape = self._env_spec.get_extra_specs()["s_t"].shape
        critic_obs_spec = tf.TensorSpec(
            shape=critic_state_shape,
            dtype=tf.dtypes.float32,
        )
        for agent_type, agents in agents_by_type.items():
            critic_act_shape = list(
                copy.copy(self._agent_specs[agents[0]].actions.shape)
            )
            critic_act_shape.insert(0, len(agents))
            action_specs_per_type[agent_type] = tf.TensorSpec(
                shape=critic_act_shape,
                dtype=tf.dtypes.float32,
            )

        critic_obs_specs = {}
        critic_act_specs = {}
        for agent_key in self._agents:
            agent_type = agent_key.split("_")[0]
            # Get observation and action spec for critic.
            critic_obs_specs[agent_key] = critic_obs_spec
            critic_act_specs[agent_key] = action_specs_per_type[agent_type]
        return critic_obs_specs, critic_act_specs


class StateBasedQValueActorCritic(  # type: ignore
    StateBasedPolicyActor, StateBasedQValueCritic
):
    """Multi-agent actor critic architecture where both actor policies
    and critics use environment state information"""

    def __init__(
        self,
        environment_spec: mava_specs.MAEnvironmentSpec,
        observation_networks: Dict[str, snt.Module],
        policy_networks: Dict[str, snt.Module],
        critic_networks: Dict[str, snt.Module],
<<<<<<< HEAD
        agent_net_config: Dict[str, str],
=======
        agent_net_keys: Dict[str, str],
>>>>>>> e57a3f43
    ):

        StateBasedQValueCritic.__init__(
            self,
            environment_spec=environment_spec,
            observation_networks=observation_networks,
            policy_networks=policy_networks,
            critic_networks=critic_networks,
<<<<<<< HEAD
            agent_net_config=agent_net_config,
=======
            agent_net_keys=agent_net_keys,
>>>>>>> e57a3f43
        )<|MERGE_RESOLUTION|>--- conflicted
+++ resolved
@@ -38,21 +38,13 @@
         environment_spec: mava_specs.MAEnvironmentSpec,
         observation_networks: Dict[str, snt.Module],
         policy_networks: Dict[str, snt.Module],
-<<<<<<< HEAD
-        agent_net_config: Dict[str, str],
-=======
         agent_net_keys: Dict[str, str],
->>>>>>> e57a3f43
     ):
         super().__init__(
             environment_spec=environment_spec,
             observation_networks=observation_networks,
             policy_networks=policy_networks,
-<<<<<<< HEAD
-            agent_net_config=agent_net_config,
-=======
             agent_net_keys=agent_net_keys,
->>>>>>> e57a3f43
         )
 
     def _get_actor_specs(
@@ -71,11 +63,7 @@
 
         actor_obs_specs = {}
         for agent_key in self._agents:
-<<<<<<< HEAD
-            agent_net_key = self._agent_net_config[agent_key]
-=======
             agent_net_key = self._agent_net_keys[agent_key]
->>>>>>> e57a3f43
             # Get observation spec for actor.
             actor_obs_specs[agent_key] = obs_specs_per_type[agent_net_key]
         return actor_obs_specs
@@ -91,22 +79,14 @@
         observation_networks: Dict[str, snt.Module],
         policy_networks: Dict[str, snt.Module],
         critic_networks: Dict[str, snt.Module],
-<<<<<<< HEAD
-        agent_net_config: Dict[str, str],
-=======
         agent_net_keys: Dict[str, str],
->>>>>>> e57a3f43
     ):
         super().__init__(
             environment_spec=environment_spec,
             observation_networks=observation_networks,
             policy_networks=policy_networks,
             critic_networks=critic_networks,
-<<<<<<< HEAD
-            agent_net_config=agent_net_config,
-=======
             agent_net_keys=agent_net_keys,
->>>>>>> e57a3f43
         )
 
     def _get_critic_specs(
@@ -155,11 +135,7 @@
         observation_networks: Dict[str, snt.Module],
         policy_networks: Dict[str, snt.Module],
         critic_networks: Dict[str, snt.Module],
-<<<<<<< HEAD
-        agent_net_config: Dict[str, str],
-=======
         agent_net_keys: Dict[str, str],
->>>>>>> e57a3f43
     ):
 
         StateBasedQValueCritic.__init__(
@@ -168,9 +144,5 @@
             observation_networks=observation_networks,
             policy_networks=policy_networks,
             critic_networks=critic_networks,
-<<<<<<< HEAD
-            agent_net_config=agent_net_config,
-=======
             agent_net_keys=agent_net_keys,
->>>>>>> e57a3f43
         )