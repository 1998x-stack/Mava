# python3
# Copyright 2021 [...placeholder...]. All rights reserved.
#
# Licensed under the Apache License, Version 2.0 (the "License");
# you may not use this file except in compliance with the License.
# You may obtain a copy of the License at
#
#     http://www.apache.org/licenses/LICENSE-2.0
#
# Unless required by applicable law or agreed to in writing, software
# distributed under the License is distributed on an "AS IS" BASIS,
# WITHOUT WARRANTIES OR CONDITIONS OF ANY KIND, either express or implied.
# See the License for the specific language governing permissions and
# limitations under the License.

import abc


class BaseExplorationScheduler:
    @abc.abstractmethod
    def __init__(
        self,
        epsilon_start: float = 1.0,
        epsilon_min: float = 0.05,
        epsilon_decay: float = 1e-4,
    ):
        """
<<<<<<< HEAD
        Decays epsilon linearly to epsilon_min.
=======
        Base class for decaying epsilon by schedule.
>>>>>>> 7b05ef14
        """
        self._epsilon_start = epsilon_start
        self._epsilon_min = epsilon_min
        self._epsilon_decay = epsilon_decay
        self._epsilon = epsilon_start

    @abc.abstractmethod
    def decrement_epsilon(self) -> None:
        """Decrement the epsilon decay value."""

    def get_epsilon(self) -> float:
        return self._epsilon

    def reset_epsilon(self) -> None:
        self._epsilon = self._epsilon_start


class LinearExplorationScheduler(BaseExplorationScheduler):
    def __init__(
        self,
        epsilon_start: float = 1.0,
        epsilon_min: float = 0.05,
        epsilon_decay: float = 1e-4,
    ):
        """
        Decays epsilon linearly to epsilon_min.
        """
        super(LinearExplorationScheduler, self).__init__(
            epsilon_start,
            epsilon_min,
            epsilon_decay,
        )

    def decrement_epsilon(self) -> None:
        if self._epsilon == self._epsilon_min:
            return

        elif self._epsilon < self._epsilon_min:
            # Should only ever happen once.
            self._epsilon = self._epsilon_min
            return

        self._epsilon -= self._epsilon_decay


class ExponentialExplorationScheduler(BaseExplorationScheduler):
    def __init__(
        self,
        epsilon_start: float = 1.0,
        epsilon_min: float = 0.05,
        epsilon_decay: float = 1e-4,
    ):
        """
<<<<<<< HEAD
        Decays epsilon exponentially to epsilon_min.
=======
        Decays epsilon exponentially to epsilon_start.
>>>>>>> 7b05ef14
        """
        super(ExponentialExplorationScheduler, self).__init__(
            epsilon_start,
            epsilon_min,
            epsilon_decay,
        )

    def decrement_epsilon(self) -> None:
        if self._epsilon == self._epsilon_min:
            return
        elif self._epsilon < self._epsilon_min:
            # Should only ever happen once.
            self._epsilon = self._epsilon_min
            return
        self._epsilon *= 1 - self._epsilon_decay<|MERGE_RESOLUTION|>--- conflicted
+++ resolved
@@ -25,11 +25,7 @@
         epsilon_decay: float = 1e-4,
     ):
         """
-<<<<<<< HEAD
-        Decays epsilon linearly to epsilon_min.
-=======
         Base class for decaying epsilon by schedule.
->>>>>>> 7b05ef14
         """
         self._epsilon_start = epsilon_start
         self._epsilon_min = epsilon_min
@@ -83,11 +79,7 @@
         epsilon_decay: float = 1e-4,
     ):
         """
-<<<<<<< HEAD
         Decays epsilon exponentially to epsilon_min.
-=======
-        Decays epsilon exponentially to epsilon_start.
->>>>>>> 7b05ef14
         """
         super(ExponentialExplorationScheduler, self).__init__(
             epsilon_start,
