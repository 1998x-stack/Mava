--- conflicted
+++ resolved
@@ -58,10 +58,6 @@
         name: str = "system",
         distributor: Callback = None,
     ):
-<<<<<<< HEAD
-=======
-        component_feed = list(self.system_components.__dict__.values())
->>>>>>> 0b512fb7
 
         # Distributor
         distributor_fn = distributor if distributor else building.Distributor
