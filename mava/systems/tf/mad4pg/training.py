# python3
# Copyright 2021 InstaDeep Ltd. All rights reserved.
#
# Licensed under the Apache License, Version 2.0 (the "License");
# you may not use this file except in compliance with the License.
# You may obtain a copy of the License at
#
#     http://www.apache.org/licenses/LICENSE-2.0
#
# Unless required by applicable law or agreed to in writing, software
# distributed under the License is distributed on an "AS IS" BASIS,
# WITHOUT WARRANTIES OR CONDITIONS OF ANY KIND, either express or implied.
# See the License for the specific language governing permissions and
# limitations under the License.


"""MAD4PG system trainer implementation."""

from typing import Dict, List, Union

import reverb
import sonnet as snt
import tensorflow as tf
import tree
from acme.tf import losses
from acme.tf import utils as tf2_utils
from acme.utils import loggers

from mava import types as mava_types
<<<<<<< HEAD
=======
from mava.adders.reverb.base import Trajectory
>>>>>>> 591661ca
from mava.components.tf.losses.sequence import recurrent_n_step_critic_loss
from mava.systems.tf.maddpg.training import (
    MADDPGBaseRecurrentTrainer,
    MADDPGBaseTrainer,
    MADDPGCentralisedRecurrentTrainer,
    MADDPGCentralisedTrainer,
    MADDPGDecentralisedRecurrentTrainer,
    MADDPGDecentralisedTrainer,
    MADDPGStateBasedRecurrentTrainer,
    MADDPGStateBasedTrainer,
)
from mava.systems.tf.variable_utils import VariableClient
from mava.utils import training_utils as train_utils

train_utils.set_growing_gpu_memory()


class MAD4PGBaseTrainer(MADDPGBaseTrainer):
    """MAD4PG trainer.
    This is the trainer component of a MAD4PG system. IE it takes a dataset as input
    and implements update functionality to learn from this dataset.
    """

    def __init__(
        self,
        agents: List[str],
        agent_types: List[str],
        # trainer_net_config: List[str],
        policy_networks: Dict[str, snt.Module],
        critic_networks: Dict[str, snt.Module],
        target_policy_networks: Dict[str, snt.Module],
        target_critic_networks: Dict[str, snt.Module],
        policy_optimizer: Union[snt.Optimizer, Dict[str, snt.Optimizer]],
        critic_optimizer: Union[snt.Optimizer, Dict[str, snt.Optimizer]],
        discount: float,
        target_averaging: bool,
        target_update_period: int,
        target_update_rate: float,
        dataset: tf.data.Dataset,
        observation_networks: Dict[str, snt.Module],
        target_observation_networks: Dict[str, snt.Module],
        variable_client: VariableClient,
        counts: Dict[str, Any],
        num_steps: tf.Variable,
        agent_net_keys: Dict[str, str],
        max_gradient_norm: float = None,
        logger: loggers.Logger = None,
    ):
        """Initialise MADDPG trainer
        Args:
            agents (List[str]): agent ids, e.g. "agent_0".
            agent_types (List[str]): agent types, e.g. "speaker" or "listener".
            policy_networks (Dict[str, snt.Module]): policy networks for each agent in
                the system.
            critic_networks (Dict[str, snt.Module]): critic network(s), shared or for
                each agent in the system.
            target_policy_networks (Dict[str, snt.Module]): target policy networks.
            target_critic_networks (Dict[str, snt.Module]): target critic networks.
            policy_optimizer (Union[snt.Optimizer, Dict[str, snt.Optimizer]]):
                optimizer(s) for updating policy networks.
            critic_optimizer (Union[snt.Optimizer, Dict[str, snt.Optimizer]]):
                optimizer for updating critic networks.
            discount (float): discount factor for TD updates.
            target_averaging (bool): whether to use polyak averaging for target network
                updates.
            target_update_period (int): number of steps before target networks are
                updated.
            target_update_rate (float): update rate when using averaging.
            dataset (tf.data.Dataset): training dataset.
            observation_networks (Dict[str, snt.Module]): network for feature
                extraction from raw observation.
            target_observation_networks (Dict[str, snt.Module]): target observation
                network.
            agent_net_keys: (dict, optional): specifies what network each agent uses.
                Defaults to {}.
            max_gradient_norm (float, optional): maximum allowed norm for gradients
                before clipping is applied. Defaults to None.
            counter (counting.Counter, optional): step counter object. Defaults to None.
            logger (loggers.Logger, optional): logger object for logging trainer
                statistics. Defaults to None.
            checkpoint (bool, optional): whether to checkpoint networks. Defaults to
                True.
            checkpoint_subpath (str, optional): subdirectory for storing checkpoints.
                Defaults to "~/mava/".
        """

        """Initialise the decentralised MADDPG trainer."""
        super().__init__(
            agents=agents,
            agent_types=agent_types,
            # trainer_net_config=trainer_net_config,
            policy_networks=policy_networks,
            critic_networks=critic_networks,
            target_policy_networks=target_policy_networks,
            target_critic_networks=target_critic_networks,
            discount=discount,
            target_averaging=target_averaging,
            target_update_period=target_update_period,
            target_update_rate=target_update_rate,
            dataset=dataset,
            observation_networks=observation_networks,
            target_observation_networks=target_observation_networks,
            agent_net_keys=agent_net_keys,
            policy_optimizer=policy_optimizer,
            critic_optimizer=critic_optimizer,
            max_gradient_norm=max_gradient_norm,
            logger=logger,
            variable_client=variable_client,
            counts=counts,
            num_steps=num_steps,
        )

    # Forward pass that calculates loss.
    def _forward(self, inputs: reverb.ReplaySample) -> None:
        """Trainer forward pass

        Args:
            inputs (Any): input data from the data table (transitions)
        """

        # Unpack input data as follows:
        # o_tm1 = dictionary of observations one for each agent
        # a_tm1 = dictionary of actions taken from obs in o_tm1
        # e_tm1 [Optional] = extra data for timestep t-1
        # that the agents persist in replay.
        # r_t = dictionary of rewards or rewards sequences
        #   (if using N step transitions) ensuing from actions a_tm1
        # d_t = environment discount ensuing from actions a_tm1.
        #   This discount is applied to future rewards after r_t.
        # o_t = dictionary of next observations or next observation sequences
        # e_t [Optional] = extra data for timestep t that the agents persist in replay.
        trans = mava_types.Transition(*inputs.data)
<<<<<<< HEAD
=======

>>>>>>> 591661ca
        o_tm1, o_t, a_tm1, r_t, d_t, e_tm1, e_t = (
            trans.observation,
            trans.next_observation,
            trans.action,
            trans.reward,
            trans.discount,
            trans.extras,
            trans.next_extras,
        )

        # Do forward passes through the networks and calculate the losses
        self.policy_losses = {}
        self.critic_losses = {}
        with tf.GradientTape(persistent=True) as tape:
            o_tm1_trans, o_t_trans = self._transform_observations(o_tm1, o_t)
            a_t = self._target_policy_actions(o_t_trans)

            for agent in self._agents:
                agent_key = self._agent_net_keys[agent]

                # Get critic feed
                o_tm1_feed, o_t_feed, a_tm1_feed, a_t_feed = self._get_critic_feed(
                    o_tm1_trans=o_tm1_trans,
                    o_t_trans=o_t_trans,
                    a_tm1=a_tm1,
                    a_t=a_t,
                    e_tm1=e_tm1,
                    e_t=e_t,
                    agent=agent,
                )

                # Critic learning.
                q_tm1 = self._critic_networks[agent_key](o_tm1_feed, a_tm1_feed)
                q_t = self._target_critic_networks[agent_key](o_t_feed, a_t_feed)

                # Cast the additional discount to match the environment discount dtype.
                discount = tf.cast(self._discount, dtype=d_t[agent].dtype)

                # Critic loss.
                critic_loss = losses.categorical(
                    q_tm1, r_t[agent], discount * d_t[agent], q_t
                )
                self.critic_losses[agent] = tf.reduce_mean(critic_loss, axis=0)
                # Actor learning.
                o_t_agent_feed = o_t_trans[agent]
                dpg_a_t = self._policy_networks[agent_key](o_t_agent_feed)

                # Get dpg actions
                dpg_a_t_feed = self._get_dpg_feed(a_t, dpg_a_t, agent)

                # Get dpg Q values.
                dpg_z_t = self._critic_networks[agent_key](o_t_feed, dpg_a_t_feed)
                dpg_q_t = dpg_z_t.mean()

                # Actor loss. If clipping is true use dqda clipping and clip the norm.
                dqda_clipping = 1.0 if self._max_gradient_norm is not None else None
                clip_norm = True if self._max_gradient_norm is not None else False

                policy_loss = losses.dpg(
                    dpg_q_t,
                    dpg_a_t,
                    tape=tape,
                    dqda_clipping=dqda_clipping,
                    clip_norm=clip_norm,
                )
                self.policy_losses[agent] = tf.reduce_mean(policy_loss, axis=0)
        self.tape = tape


class MAD4PGDecentralisedTrainer(MAD4PGBaseTrainer, MADDPGDecentralisedTrainer):
    """MAD4PG trainer for a decentralised architecture."""

    def __init__(
        self,
        agents: List[str],
        agent_types: List[str],
        # trainer_net_config: List[str],
        policy_networks: Dict[str, snt.Module],
        critic_networks: Dict[str, snt.Module],
        target_policy_networks: Dict[str, snt.Module],
        target_critic_networks: Dict[str, snt.Module],
        policy_optimizer: Union[snt.Optimizer, Dict[str, snt.Optimizer]],
        critic_optimizer: snt.Optimizer,
        discount: float,
        target_averaging: bool,
        target_update_period: int,
        target_update_rate: float,
        dataset: tf.data.Dataset,
        observation_networks: Dict[str, snt.Module],
        target_observation_networks: Dict[str, snt.Module],
        variable_client: VariableClient,
        counts: Dict[str, Any],
        num_steps: int,
        agent_net_keys: Dict[str, str],
        max_gradient_norm: float = None,
        logger: loggers.Logger = None,
    ):
        """Initialise the decentralised MAD4PG trainer."""
        super().__init__(
            agents=agents,
            agent_types=agent_types,
            # trainer_net_config=trainer_net_config,
            policy_networks=policy_networks,
            critic_networks=critic_networks,
            target_policy_networks=target_policy_networks,
            target_critic_networks=target_critic_networks,
            discount=discount,
            target_averaging=target_averaging,
            target_update_period=target_update_period,
            target_update_rate=target_update_rate,
            dataset=dataset,
            observation_networks=observation_networks,
            target_observation_networks=target_observation_networks,
            agent_net_keys=agent_net_keys,
            policy_optimizer=policy_optimizer,
            critic_optimizer=critic_optimizer,
            max_gradient_norm=max_gradient_norm,
            logger=logger,
            variable_client=variable_client,
            counts=counts,
            num_steps=num_steps,
        )


class MAD4PGCentralisedTrainer(MAD4PGBaseTrainer, MADDPGCentralisedTrainer):
    """MAD4PG trainer for a centralised architecture."""

    def __init__(
        self,
        agents: List[str],
        agent_types: List[str],
        # trainer_net_config: List[str],
        policy_networks: Dict[str, snt.Module],
        critic_networks: Dict[str, snt.Module],
        target_policy_networks: Dict[str, snt.Module],
        target_critic_networks: Dict[str, snt.Module],
        policy_optimizer: Union[snt.Optimizer, Dict[str, snt.Optimizer]],
        critic_optimizer: snt.Optimizer,
        discount: float,
        target_averaging: bool,
        target_update_period: int,
        target_update_rate: float,
        dataset: tf.data.Dataset,
        observation_networks: Dict[str, snt.Module],
        target_observation_networks: Dict[str, snt.Module],
        variable_client: VariableClient,
        counts: Dict[str, Any],
        num_steps: int,
        agent_net_keys: Dict[str, str],
        max_gradient_norm: float = None,
        logger: loggers.Logger = None,
    ):
        """Initialise the centralised MAD4PG trainer."""
        super().__init__(
            agents=agents,
            agent_types=agent_types,
            # trainer_net_config=trainer_net_config,
            policy_networks=policy_networks,
            critic_networks=critic_networks,
            target_policy_networks=target_policy_networks,
            target_critic_networks=target_critic_networks,
            discount=discount,
            target_averaging=target_averaging,
            target_update_period=target_update_period,
            target_update_rate=target_update_rate,
            dataset=dataset,
            observation_networks=observation_networks,
            target_observation_networks=target_observation_networks,
            agent_net_keys=agent_net_keys,
            policy_optimizer=policy_optimizer,
            critic_optimizer=critic_optimizer,
            max_gradient_norm=max_gradient_norm,
            logger=logger,
            variable_client=variable_client,
            counts=counts,
            num_steps=num_steps,
        )


class MAD4PGStateBasedTrainer(MAD4PGBaseTrainer, MADDPGStateBasedTrainer):
    """MAD4PG trainer for a state-based architecture."""

    def __init__(
        self,
        agents: List[str],
        agent_types: List[str],
        trainer_net_config: List[str],
        policy_networks: Dict[str, snt.Module],
        critic_networks: Dict[str, snt.Module],
        target_policy_networks: Dict[str, snt.Module],
        target_critic_networks: Dict[str, snt.Module],
        policy_optimizer: Union[snt.Optimizer, Dict[str, snt.Optimizer]],
        critic_optimizer: snt.Optimizer,
        discount: float,
        target_averaging: bool,
        target_update_period: int,
        target_update_rate: float,
        dataset: tf.data.Dataset,
        observation_networks: Dict[str, snt.Module],
        target_observation_networks: Dict[str, snt.Module],
        variable_client: VariableClient,
        counts: Dict[str, Any],
        num_steps: int,
        agent_net_keys: Dict[str, str],
        max_gradient_norm: float = None,
        logger: loggers.Logger = None,
    ):
        """Initialise the state-based MAD4PG trainer."""
        super().__init__(
            agents=agents,
            agent_types=agent_types,
            # trainer_net_config=trainer_net_config,
            policy_networks=policy_networks,
            critic_networks=critic_networks,
            target_policy_networks=target_policy_networks,
            target_critic_networks=target_critic_networks,
            discount=discount,
            target_averaging=target_averaging,
            target_update_period=target_update_period,
            target_update_rate=target_update_rate,
            dataset=dataset,
            observation_networks=observation_networks,
            target_observation_networks=target_observation_networks,
            agent_net_keys=agent_net_keys,
            policy_optimizer=policy_optimizer,
            critic_optimizer=critic_optimizer,
            max_gradient_norm=max_gradient_norm,
            logger=logger,
            variable_client=variable_client,
            counts=counts,
            num_steps=num_steps,
        )


class MAD4PGBaseRecurrentTrainer(MADDPGBaseRecurrentTrainer):
    """Recurrent MAD4PG trainer.
    This is the trainer component of a MADDPG system. IE it takes a dataset as input
    and implements update functionality to learn from this dataset.
    """

    def __init__(
        self,
        agents: List[str],
        agent_types: List[str],
        # trainer_net_config: List[str],
        policy_networks: Dict[str, snt.Module],
        critic_networks: Dict[str, snt.Module],
        target_policy_networks: Dict[str, snt.Module],
        target_critic_networks: Dict[str, snt.Module],
        policy_optimizer: Union[snt.Optimizer, Dict[str, snt.Optimizer]],
        critic_optimizer: Union[snt.Optimizer, Dict[str, snt.Optimizer]],
        discount: float,
        target_averaging: bool,
        target_update_period: int,
        target_update_rate: float,
        dataset: tf.data.Dataset,
        observation_networks: Dict[str, snt.Module],
        target_observation_networks: Dict[str, snt.Module],
        variable_client: VariableClient,
        counts: Dict[str, Any],
        num_steps: tf.Variable,
        agent_net_keys: Dict[str, str],
        max_gradient_norm: float = None,
        logger: loggers.Logger = None,
        bootstrap_n: int = 10,
    ):

        super().__init__(
            agents=agents,
            agent_types=agent_types,
            # trainer_net_config=trainer_net_config,
            policy_networks=policy_networks,
            critic_networks=critic_networks,
            target_policy_networks=target_policy_networks,
            target_critic_networks=target_critic_networks,
            discount=discount,
            target_averaging=target_averaging,
            target_update_period=target_update_period,
            target_update_rate=target_update_rate,
            dataset=dataset,
            observation_networks=observation_networks,
            target_observation_networks=target_observation_networks,
            agent_net_keys=agent_net_keys,
            policy_optimizer=policy_optimizer,
            critic_optimizer=critic_optimizer,
            max_gradient_norm=max_gradient_norm,
            logger=logger,
            variable_client=variable_client,
            counts=counts,
            num_steps=num_steps,
            bootstrap_n=bootstrap_n,
        )

    # Forward pass that calculates loss.
    def _forward(self, inputs: reverb.ReplaySample) -> None:
        """Trainer forward pass

        Args:
            inputs (Any): input data from the data table (transitions)
        """

        # TODO: Update this forward function to work like MAD4PG
        data: Trajectory = inputs.data

        # Note (dries): The unused variable is start_of_episodes.
        observations, actions, rewards, discounts, _, extras = (
            data.observations,
            data.actions,
            data.rewards,
            data.discounts,
            data.start_of_episode,
            data.extras,
        )

        # Get initial state for the LSTM from replay and
        # extract the first state in the sequence..
        core_state = tree.map_structure(lambda s: s[:, 0, :], extras["core_states"])
        target_core_state = tree.map_structure(tf.identity, core_state)

        # TODO (dries): Take out all the data_points that does not need
        #  to be processed here at the start. Therefore it does not have
        #  to be done later on and saves processing time.

        self.policy_losses: Dict[str, tf.Tensor] = {}
        self.critic_losses: Dict[str, tf.Tensor] = {}

        # Do forward passes through the networks and calculate the losses
        with tf.GradientTape(persistent=True) as tape:
            # Note (dries): We are assuming that only the policy network
            # is recurrent and not the observation network.
            obs_trans, target_obs_trans = self._transform_observations(observations)

            target_actions = self._target_policy_actions(
                target_obs_trans, target_core_state
            )

            for agent in self._agents:
                agent_key = self._agent_net_keys[agent]

                # Get critic feed
                (
                    obs_trans_feed,
                    target_obs_trans_feed,
                    action_feed,
                    target_actions_feed,
                ) = self._get_critic_feed(
                    obs_trans=obs_trans,
                    target_obs_trans=target_obs_trans,
                    actions=actions,
                    target_actions=target_actions,
                    extras=extras,
                    agent=agent,
                )

                # Critic learning.
                # Remove the last sequence step for the normal network
                obs_comb, dims = train_utils.combine_dim(obs_trans_feed)
                act_comb, _ = train_utils.combine_dim(action_feed)
                q_values = self._critic_networks[agent_key](obs_comb, act_comb)
                q_values.set_dimensions(dims)

                # Remove first sequence step for the target
                obs_comb, _ = train_utils.combine_dim(target_obs_trans_feed)
                act_comb, _ = train_utils.combine_dim(target_actions_feed)
                target_q_values = self._target_critic_networks[agent_key](
                    obs_comb, act_comb
                )
                target_q_values.set_dimensions(dims)

                # Cast the additional discount to match
                # the environment discount dtype.
                agent_discount = discounts[agent]
                discount = tf.cast(self._discount, dtype=agent_discount.dtype)

                # Critic loss.
                critic_loss = recurrent_n_step_critic_loss(
                    q_values,
                    target_q_values,
                    rewards[agent],
                    discount * agent_discount,
                    bootstrap_n=self._bootstrap_n,
                    loss_fn=losses.categorical,
                )
                self.critic_losses[agent] = tf.reduce_mean(critic_loss, axis=0)

                # Actor learning.
                obs_agent_feed = target_obs_trans[agent]
                # TODO (dries): Why is there an extra tuple?
                agent_core_state = core_state[agent][0]
                transposed_obs = tf2_utils.batch_to_sequence(obs_agent_feed)
                outputs, updated_states = snt.static_unroll(
                    self._policy_networks[agent_key],
                    transposed_obs,
                    agent_core_state,
                )

                dpg_actions = tf2_utils.batch_to_sequence(outputs)

                # Note (dries): This is done to so that losses.dpg can verify
                # using gradient.tape that there is a
                # gradient relationship between dpg_q_values and dpg_actions_comb.
                dpg_actions_comb, dim = train_utils.combine_dim(dpg_actions)

                # Note (dries): This seemingly useless line is important!
                # Don't remove it. See above note.
                dpg_actions = train_utils.extract_dim(dpg_actions_comb, dim)

                # Get dpg actions
                dpg_actions_feed = self._get_dpg_feed(
                    target_actions, dpg_actions, agent
                )

                # Get dpg Q values.
                obs_comb, _ = train_utils.combine_dim(target_obs_trans_feed)
                act_comb, _ = train_utils.combine_dim(dpg_actions_feed)
                dpg_z_values = self._critic_networks[agent_key](obs_comb, act_comb)
                dpg_q_values = dpg_z_values.mean()

                # Actor loss. If clipping is true use dqda clipping and clip the norm.
                dqda_clipping = 1.0 if self._max_gradient_norm is not None else None
                clip_norm = True if self._max_gradient_norm is not None else False

                policy_loss = losses.dpg(
                    dpg_q_values,
                    dpg_actions_comb,
                    tape=tape,
                    dqda_clipping=dqda_clipping,
                    clip_norm=clip_norm,
                )
                self.policy_losses[agent] = tf.reduce_mean(policy_loss, axis=0)
        self.tape = tape


class MAD4PGDecentralisedRecurrentTrainer(
    MAD4PGBaseRecurrentTrainer, MADDPGDecentralisedRecurrentTrainer
):
    """Recurrent MAD4PG trainer for a decentralised architecture."""

    def __init__(
        self,
        agents: List[str],
        agent_types: List[str],
        # trainer_net_config: List[str],
        policy_networks: Dict[str, snt.Module],
        critic_networks: Dict[str, snt.Module],
        target_policy_networks: Dict[str, snt.Module],
        target_critic_networks: Dict[str, snt.Module],
        policy_optimizer: Union[snt.Optimizer, Dict[str, snt.Optimizer]],
        critic_optimizer: Union[snt.Optimizer, Dict[str, snt.Optimizer]],
        discount: float,
        target_averaging: bool,
        target_update_period: int,
        target_update_rate: float,
        dataset: tf.data.Dataset,
        observation_networks: Dict[str, snt.Module],
        target_observation_networks: Dict[str, snt.Module],
        variable_client: VariableClient,
        counts: Dict[str, Any],
        num_steps: tf.Variable,
        agent_net_keys: Dict[str, str],
        max_gradient_norm: float = None,
        logger: loggers.Logger = None,
        bootstrap_n: int = 10,
    ):

        super().__init__(
            agents=agents,
            agent_types=agent_types,
            # trainer_net_config=trainer_net_config,
            policy_networks=policy_networks,
            critic_networks=critic_networks,
            target_policy_networks=target_policy_networks,
            target_critic_networks=target_critic_networks,
            discount=discount,
            target_averaging=target_averaging,
            target_update_period=target_update_period,
            target_update_rate=target_update_rate,
            dataset=dataset,
            observation_networks=observation_networks,
            target_observation_networks=target_observation_networks,
            agent_net_keys=agent_net_keys,
            policy_optimizer=policy_optimizer,
            critic_optimizer=critic_optimizer,
            max_gradient_norm=max_gradient_norm,
            logger=logger,
            variable_client=variable_client,
            counts=counts,
            num_steps=num_steps,
            bootstrap_n=bootstrap_n,
        )


class MAD4PGCentralisedRecurrentTrainer(
    MAD4PGBaseRecurrentTrainer, MADDPGCentralisedRecurrentTrainer
):
    """Recurrent MAD4PG trainer for a centralised architecture."""

    def __init__(
        self,
        agents: List[str],
        agent_types: List[str],
        # trainer_net_config: List[str],
        policy_networks: Dict[str, snt.Module],
        critic_networks: Dict[str, snt.Module],
        target_policy_networks: Dict[str, snt.Module],
        target_critic_networks: Dict[str, snt.Module],
        policy_optimizer: Union[snt.Optimizer, Dict[str, snt.Optimizer]],
        critic_optimizer: Union[snt.Optimizer, Dict[str, snt.Optimizer]],
        discount: float,
        target_averaging: bool,
        target_update_period: int,
        target_update_rate: float,
        dataset: tf.data.Dataset,
        observation_networks: Dict[str, snt.Module],
        target_observation_networks: Dict[str, snt.Module],
        variable_client: VariableClient,
        counts: Dict[str, Any],
        num_steps: tf.Variable,
        agent_net_keys: Dict[str, str],
        max_gradient_norm: float = None,
        logger: loggers.Logger = None,
        bootstrap_n: int = 10,
    ):

        super().__init__(
            agents=agents,
            agent_types=agent_types,
            # trainer_net_config=trainer_net_config,
            policy_networks=policy_networks,
            critic_networks=critic_networks,
            target_policy_networks=target_policy_networks,
            target_critic_networks=target_critic_networks,
            discount=discount,
            target_averaging=target_averaging,
            target_update_period=target_update_period,
            target_update_rate=target_update_rate,
            dataset=dataset,
            observation_networks=observation_networks,
            target_observation_networks=target_observation_networks,
            agent_net_keys=agent_net_keys,
            policy_optimizer=policy_optimizer,
            critic_optimizer=critic_optimizer,
            max_gradient_norm=max_gradient_norm,
            logger=logger,
            variable_client=variable_client,
            counts=counts,
            num_steps=num_steps,
            bootstrap_n=bootstrap_n,
        )


class MAD4PGStateBasedRecurrentTrainer(
    MAD4PGBaseRecurrentTrainer, MADDPGStateBasedRecurrentTrainer
):
    """Recurrent MAD4PG trainer for a state-based architecture."""

    def __init__(
        self,
        agents: List[str],
        agent_types: List[str],
        # trainer_net_config: List[str],
        policy_networks: Dict[str, snt.Module],
        critic_networks: Dict[str, snt.Module],
        target_policy_networks: Dict[str, snt.Module],
        target_critic_networks: Dict[str, snt.Module],
        policy_optimizer: Union[snt.Optimizer, Dict[str, snt.Optimizer]],
        critic_optimizer: Union[snt.Optimizer, Dict[str, snt.Optimizer]],
        discount: float,
        target_averaging: bool,
        target_update_period: int,
        target_update_rate: float,
        dataset: tf.data.Dataset,
        observation_networks: Dict[str, snt.Module],
        target_observation_networks: Dict[str, snt.Module],
        variable_client: VariableClient,
        counts: Dict[str, Any],
        num_steps: tf.Variable,
        agent_net_keys: Dict[str, str],
        max_gradient_norm: float = None,
        logger: loggers.Logger = None,
        bootstrap_n: int = 10,
    ):

        super().__init__(
            agents=agents,
            agent_types=agent_types,
            # trainer_net_config=trainer_net_config,
            policy_networks=policy_networks,
            critic_networks=critic_networks,
            target_policy_networks=target_policy_networks,
            target_critic_networks=target_critic_networks,
            discount=discount,
            target_averaging=target_averaging,
            target_update_period=target_update_period,
            target_update_rate=target_update_rate,
            dataset=dataset,
            observation_networks=observation_networks,
            target_observation_networks=target_observation_networks,
            agent_net_keys=agent_net_keys,
            policy_optimizer=policy_optimizer,
            critic_optimizer=critic_optimizer,
            max_gradient_norm=max_gradient_norm,
            logger=logger,
            variable_client=variable_client,
            counts=counts,
            num_steps=num_steps,
            bootstrap_n=bootstrap_n,
        )<|MERGE_RESOLUTION|>--- conflicted
+++ resolved
@@ -16,7 +16,7 @@
 
 """MAD4PG system trainer implementation."""
 
-from typing import Dict, List, Union
+from typing import Any, Dict, List, Union
 
 import reverb
 import sonnet as snt
@@ -27,10 +27,7 @@
 from acme.utils import loggers
 
 from mava import types as mava_types
-<<<<<<< HEAD
-=======
 from mava.adders.reverb.base import Trajectory
->>>>>>> 591661ca
 from mava.components.tf.losses.sequence import recurrent_n_step_critic_loss
 from mava.systems.tf.maddpg.training import (
     MADDPGBaseRecurrentTrainer,
@@ -163,10 +160,6 @@
         # o_t = dictionary of next observations or next observation sequences
         # e_t [Optional] = extra data for timestep t that the agents persist in replay.
         trans = mava_types.Transition(*inputs.data)
-<<<<<<< HEAD
-=======
-
->>>>>>> 591661ca
         o_tm1, o_t, a_tm1, r_t, d_t, e_tm1, e_t = (
             trans.observation,
             trans.next_observation,
