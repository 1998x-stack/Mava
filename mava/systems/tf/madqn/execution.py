--- conflicted
+++ resolved
@@ -47,11 +47,7 @@
         q_networks: Dict[str, snt.Module],
         action_selectors: Dict[str, snt.Module],
         trainer: MADQNTrainer,
-<<<<<<< HEAD
-        agent_net_config: Dict[str, str],
-=======
         agent_net_keys: Dict[str, str],
->>>>>>> e57a3f43
         adder: Optional[adders.ParallelAdder] = None,
         variable_client: Optional[tf2_variable_utils.VariableClient] = None,
         communication_module: Optional[BaseCommunicationModule] = None,
@@ -66,11 +62,7 @@
             action_selectors (Dict[str, Any]): policy action selector method, e.g.
                 epsilon greedy.
             trainer (MADQNTrainer, optional): system trainer.
-<<<<<<< HEAD
-            agent_net_config: (dict, optional): specifies what network each agent uses.
-=======
             agent_net_keys: (dict, optional): specifies what network each agent uses.
->>>>>>> e57a3f43
                 Defaults to {}.
             adder (Optional[adders.ParallelAdder], optional): adder which sends data
                 to a replay buffer. Defaults to None.
@@ -90,11 +82,7 @@
         self._q_networks = q_networks
         self._action_selectors = action_selectors
         self._trainer = trainer
-<<<<<<< HEAD
-        self._agent_net_config = agent_net_config
-=======
         self._agent_net_keys = agent_net_keys
->>>>>>> e57a3f43
         self._fingerprint = fingerprint
         self._evaluator = evaluator
 
@@ -128,11 +116,7 @@
         batched_legals = tf2_utils.add_batch_dim(legal_actions)
 
         # index network either on agent type or on agent id
-<<<<<<< HEAD
-        agent_net_key = self._agent_net_config[agent]
-=======
         agent_net_key = self._agent_net_keys[agent]
->>>>>>> e57a3f43
 
         # Compute the policy, conditioned on the observation and
         # possibly the fingerprint.
@@ -303,11 +287,7 @@
         self,
         q_networks: Dict[str, snt.Module],
         action_selectors: Dict[str, snt.Module],
-<<<<<<< HEAD
-        agent_net_config: Dict[str, str],
-=======
         agent_net_keys: Dict[str, str],
->>>>>>> e57a3f43
         adder: Optional[adders.ParallelAdder] = None,
         variable_client: Optional[tf2_variable_utils.VariableClient] = None,
         store_recurrent_state: bool = True,
@@ -323,15 +303,9 @@
                 system.
             action_selectors (Dict[str, Any]): policy action selector method, e.g.
                 epsilon greedy.
-<<<<<<< HEAD
-            agent_net_config: (dict, optional): specifies what network each agent uses.
-                Defaults to {}.
-            agent_net_config (Dict[str, Any]): specifies what network each agent uses.
-=======
             agent_net_keys: (dict, optional): specifies what network each agent uses.
                 Defaults to {}.
             agent_net_keys (Dict[str, Any]): specifies what network each agent uses.
->>>>>>> e57a3f43
             adder (Optional[adders.ParallelAdder], optional): adder which sends data
                 to a replay buffer. Defaults to None.
             variable_client (Optional[tf2_variable_utils.VariableClient], optional):
@@ -355,11 +329,7 @@
         self._action_selectors = action_selectors
         self._store_recurrent_state = store_recurrent_state
         self._trainer = trainer
-<<<<<<< HEAD
-        self._agent_net_config = agent_net_config
-=======
         self._agent_net_keys = agent_net_keys
->>>>>>> e57a3f43
 
         self._states: Dict[str, Any] = {}
 
@@ -393,11 +363,7 @@
         batched_legals = tf2_utils.add_batch_dim(legal_actions)
 
         # index network either on agent type or on agent id
-<<<<<<< HEAD
-        agent_key = self._agent_net_config[agent]
-=======
         agent_key = self._agent_net_keys[agent]
->>>>>>> e57a3f43
 
         # Compute the policy, conditioned on the observation.
         q_values, new_state = self._q_networks[agent_key](batched_observation, state)
@@ -477,11 +443,7 @@
         q_networks: Dict[str, snt.Module],
         action_selectors: Dict[str, snt.Module],
         communication_module: BaseCommunicationModule,
-<<<<<<< HEAD
-        agent_net_config: Dict[str, str],
-=======
         agent_net_keys: Dict[str, str],
->>>>>>> e57a3f43
         adder: Optional[adders.ParallelAdder] = None,
         variable_client: Optional[tf2_variable_utils.VariableClient] = None,
         store_recurrent_state: bool = True,
@@ -498,11 +460,7 @@
                 epsilon greedy.
             communication_module (BaseCommunicationModule): module for enabling
                 communication protocols between agents.
-<<<<<<< HEAD
-            agent_net_config: (dict, optional): specifies what network each agent uses.
-=======
             agent_net_keys: (dict, optional): specifies what network each agent uses.
->>>>>>> e57a3f43
                 Defaults to {}.
             adder (Optional[adders.ParallelAdder], optional): adder which sends data
                 to a replay buffer. Defaults to None.
@@ -526,11 +484,7 @@
         self._action_selectors = action_selectors
         self._store_recurrent_state = store_recurrent_state
         self._trainer = trainer
-<<<<<<< HEAD
-        self._agent_net_config = agent_net_config
-=======
         self._agent_net_keys = agent_net_keys
->>>>>>> e57a3f43
 
         self._states: Dict[str, Any] = {}
         self._messages: Dict[str, Any] = {}
@@ -566,11 +520,7 @@
         batched_legals = tf2_utils.add_batch_dim(legal_actions)
 
         # index network either on agent type or on agent id
-<<<<<<< HEAD
-        agent_key = self._agent_net_config[agent]
-=======
         agent_key = self._agent_net_keys[agent]
->>>>>>> e57a3f43
 
         # Compute the policy, conditioned on the observation.
         (q_values, m_values), new_state = self._q_networks[agent_key](
