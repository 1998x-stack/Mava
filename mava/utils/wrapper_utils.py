--- conflicted
+++ resolved
@@ -76,12 +76,7 @@
 
     parallel_actions = {agent: timesteps[agent]["action"] for agent in possible_agents}
 
-<<<<<<< HEAD
     return parallel_actions, parallel_timestep
-=======
-    observation: types.Nest
-    legal_actions: types.Nest
-    terminal: types.Nest
 
 
 class RunningStatistics:
@@ -134,5 +129,4 @@
         return self.new_var / (self.count - 1) if self.count > 1 else 0.0
 
     def std(self) -> float:
-        return np.sqrt(self.var())
->>>>>>> 8ed1c283
+        return np.sqrt(self.var())