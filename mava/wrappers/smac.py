--- conflicted
+++ resolved
@@ -62,69 +62,8 @@
                     0, 1, shape=(self._environment.get_total_actions(),)
                 ),
             }
-<<<<<<< HEAD
-
-        observations = self._convert_observations(
-            observe, {agent: False for agent in self._possible_agents}
-        )
-
-        self._agents = list(observe.keys())
-
-        # create discount spec
-        discount_spec = self.discount_spec()
-        self._discounts = {
-            agent: convert_np_type(discount_spec[agent].dtype, 1)
-            for agent in self._possible_agents
-        }
-
-        # create rewards spec
-        rewards_spec = self.reward_spec()
-        rewards = {
-            agent: convert_np_type(rewards_spec[agent].dtype, 0)
-            for agent in self._possible_agents
-        }
-
-        # dm_env timestep
-        timestep = parameterized_restart(rewards, self._discounts, observations)
-
-        return timestep, {"env_states": state}
-
-    def step(self, actions: Dict[str, np.ndarray]) -> Tuple[dm_env.TimeStep, np.array]:
-        """Returns observations from ready agents.
-        The returns are dicts mapping from agent_id strings to values. The
-        number of agents in the env can vary over time.
-        Returns
-        -------
-            obs (dict): New observations for each ready agent.
-            rewards (dict): Reward values for each ready agent. If the
-                episode is just started, the value will be None.
-            dones (dict): Done values for each ready agent. The special key
-                "__all__" (required) is used to indicate env termination.
-            infos (dict): Optional info values for each agent id.
-        """
-        if self._reset_next_step:
-            return self.reset()
-
-        actions_feed = list(actions.values())
-        reward, terminated, info = self._environment.step(actions_feed)
-        obs_list = self._environment.get_obs()
-        state = self._environment.get_state()
-        self._env_done = terminated
-
-        observe = {}
-        rewards = {}
-        dones = {}
-        for i, obs in enumerate(obs_list):
-            agent = f"agent_{i}"
-            observe[agent] = {
-                "observation": obs,
-                "action_mask": np.array(
-                    self._environment.get_avail_agent_actions(i), dtype=np.float32
-                ),
-=======
             self.observation_spaces = {
                 agent: self.observation_space["observation"] for agent in self._agents
->>>>>>> 57ae3c85
             }
             self.action_space: Type[Discrete] = Discrete(
                 self._environment.get_total_actions()
@@ -279,11 +218,7 @@
                     terminal=np.asarray([dones[agent]], dtype=np.float32),
                 )
 
-<<<<<<< HEAD
-        return timestep, {"env_states": state}
-=======
             return observations
->>>>>>> 57ae3c85
 
         def observation_spec(self) -> types.Observation:
             return {
@@ -303,83 +238,6 @@
                 for agent in self._possible_agents
             }
 
-<<<<<<< HEAD
-    def observation_spec(self) -> types.Observation:
-        return {
-            agent: types.OLT(
-                observation=_convert_to_spec(self.observation_space["observation"]),
-                legal_actions=_convert_to_spec(self.observation_space["action_mask"]),
-                terminal=specs.Array((1,), np.float32),
-            )
-            for agent in self._possible_agents
-        }
-
-    def action_spec(self) -> Dict[str, specs.DiscreteArray]:
-        return {
-            agent: _convert_to_spec(self.action_space)
-            for agent in self._possible_agents
-        }
-
-    def reward_spec(self) -> Dict[str, specs.Array]:
-        return {agent: specs.Array((), np.float32) for agent in self._possible_agents}
-
-    def discount_spec(self) -> Dict[str, specs.BoundedArray]:
-        return {
-            agent: specs.BoundedArray((), np.float32, minimum=0, maximum=1.0)
-            for agent in self._possible_agents
-        }
-
-    def extra_spec(self) -> Dict[str, specs.BoundedArray]:
-        state = self._environment.get_state()
-        # TODO (dries): What should the real bounds be of the state spec?
-        return {
-            "env_states": specs.BoundedArray(
-                state.shape, np.float32, minimum=float("-inf"), maximum=float("inf")
-            )
-        }
-
-    def seed(self, random_seed: int) -> None:
-        self._environment._seed = random_seed
-        # Reset after setting seed
-        self.full_restart()
-
-    @property
-    def agents(self) -> List:
-        return self._agents
-
-    @property
-    def possible_agents(self) -> List:
-        return self._possible_agents
-
-    @property
-    def environment(self) -> ParallelEnv:
-        """Returns the wrapped environment."""
-        return self._environment
-
-    def __getattr__(self, name: str) -> Any:
-        """Expose any other attributes of the underlying environment."""
-        return getattr(self._environment, name)
-
-    def render(self, mode: str = "human") -> Any:
-        if self.renderer is None:
-            self.renderer = Renderer(self, mode)
-        assert mode == self.renderer.mode, "mode must be consistent across render calls"
-        return self.renderer.render(mode)
-
-    def close(self) -> None:
-        """Close StarCraft II."""
-        if self.renderer is not None:
-            self.renderer.close()
-            self.renderer = None
-        self._environment.close()
-
-    def full_restart(self) -> None:
-        """Full restart. Closes the SC2 process and launches a new one."""
-        if self._sc2_proc:
-            self._sc2_proc.close()
-        self._launch()
-        self.force_restarts += 1
-=======
         def reward_spec(self) -> Dict[str, specs.Array]:
             return {
                 agent: specs.Array((), np.float32) for agent in self._possible_agents
@@ -448,5 +306,4 @@
 except ModuleNotFoundError:
 
     class SMACEnvWrapper:  # type: ignore
-        pass
->>>>>>> 57ae3c85
+        pass